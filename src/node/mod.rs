<<<<<<< HEAD
=======
use core::cmp::Ordering;

>>>>>>> b1f966d3
#[cfg(feature = "async")]
use crate::lib::Arc;
#[cfg(not(feature = "async"))]
use crate::lib::Rc;
use crate::lib::*;

#[cfg(feature = "auto_id")]
mod auto_id;
#[cfg(feature = "serde")]
mod serde;

/// A node in a tree.
///
/// This struct represents a node in a tree. The node has a unique id, a value, children and a parent. The unique id
/// is used to identify the node. The value is the value of the node. The children are the children of the node and
/// the parent is the parent of the node.
///
/// # Type Parameters
///
/// * `Q` - The type of the unique id of the node. Odd, I know but this is for flexibility. Some people might want to use
/// a string as the unique id of the node. Others might want to use an integer. This is why the unique id is a generic type.
/// * `T` - The type of the value of the node.
///
/// # Fields
///
/// * `node_id` - The unique id of the node.
/// * `value` - The value of the node.
/// * `children` - The children of the node.
/// * `parent` - The parent of the node.
///
/// # Example
///
/// ```rust
/// # use tree_ds::prelude::Node;
///
/// let node: Node<i32, i32> = Node::new(1, Some(2));
/// ```
#[cfg(not(feature = "async"))]
#[derive(Clone, Debug, Eq)]
pub struct Node<Q, T>(Rc<RefCell<_Node<Q, T>>>)
where
    Q: PartialEq + Eq + Clone,
    T: PartialEq + Eq + Clone;

/// A node in a tree.
///
/// This struct represents a node in a tree. The node has a unique id, a value, children and a parent. The unique id
/// is used to identify the node. The value is the value of the node. The children are the children of the node and
/// the parent is the parent of the node.
///
/// # Type Parameters
///
/// * `Q` - The type of the unique id of the node. Odd, I know but this is for flexibility. Some people might want to use a string as the unique id of the node. Others might want to use an integer. This is why the unique id is a generic type.
/// * `T` - The type of the value of the node.
///
/// # Fields
///
/// * `node_id` - The unique id of the node.
/// * `value` - The value of the node.
/// * `children` - The children of the node.
/// * `parent` - The parent of the node.
///
/// # Example
///
/// ```rust
/// # use tree_ds::prelude::Node;
///
/// let node: Node<i32, i32> = Node::new(1, Some(2));
/// ```
#[cfg(feature = "async")]
#[derive(Clone, Debug, Eq)]
pub struct Node<Q, T>(Arc<RefCell<_Node<Q, T>>>)
where
    Q: PartialEq + Eq + Clone,
    T: PartialEq + Eq + Clone;

impl<Q, T> Node<Q, T>
where
    Q: PartialEq + Eq + Clone,
    T: PartialEq + Eq + Clone,
{
    /// Create a new node.
    ///
    /// This method creates a new node with the given node id and value. The node id is used to identify the node
    /// and the value is the value of the node. The value can be used to store any data that you want to associate
    /// with the node.
    ///
    /// # Arguments
    ///
    /// * `node_id` - The id of the node.
    /// * `value` - The value of the node.
    ///
    /// # Returns
    ///
    /// A new node with the given node id and value.
    ///
    /// # Example
    ///
    /// ```rust
    /// # use tree_ds::prelude::Node;
    ///
    /// let node = Node::new(1, Some(2));
    /// ```
    pub fn new(node_id: Q, value: Option<T>) -> Self {
        #[cfg(not(feature = "async"))]
        {
            Node(Rc::new(RefCell::new(_Node {
                node_id,
                value,
                children: vec![],
                parent: None,
            })))
        }
        #[cfg(feature = "async")]
        {
            Node(Arc::new(RefCell::new(_Node {
                node_id,
                value,
                children: vec![],
                parent: None,
            })))
        }
    }

    /// Add a child to the node.
    ///
    /// This method adds a child to the node. The child is added to the children of the node and the parent
    /// of the child is set to the node.
    ///
    /// # Arguments
    ///
    /// * `child` - The child to add to the node.
    ///
    /// # Example
    ///
    /// ```rust
    /// # use tree_ds::prelude::Node;
    ///
    /// let parent_node = Node::new(1, Some(2));
    /// parent_node.add_child(Node::new(2, Some(3)));
    /// ```
    pub fn add_child(&self, child: Node<Q, T>) {
        {
            // This block is to ensure that the borrow_mut() is dropped before the next borrow_mut() call.
            let mut node = self.0.borrow_mut();
            node.children.push(child.get_node_id());
        }
        let mut child = child.0.borrow_mut();
        child.parent = Some(self.get_node_id());
    }

    /// Remove a child from the node.
    ///
    /// This method removes a child from the node. The child is removed from the children of the node and the parent
    /// of the child is set to `None`.
    /// The reason as to why we pass the child as an argument instead of the node id is because we want to ensure that the
    /// parent of the child is set to `None` when the child is removed from this parent. If we were to pass the node id
    /// of the child as an argument, we would have to get the child from the tree and then set the parent to `None`. And
    /// at this level we have no knowledge of the tree.
    ///
    /// # Arguments
    ///
    /// * `child` - The child to remove from the node.
    ///
    /// # Example
    ///
    /// ```rust
    /// # use tree_ds::prelude::Node;
    ///
    /// let parent_node = Node::new(1, Some(2));
    /// let child_node = Node::new(2, Some(3));
    /// parent_node.add_child(child_node.clone());
    /// parent_node.remove_child(child_node);
    /// ```
    pub fn remove_child(&self, child: Node<Q, T>) {
        let mut node = self.0.borrow_mut();
        node.children.retain(|x| x != &child.get_node_id());
        let mut child = child.0.borrow_mut();
        child.parent = None;
    }

    /// Get the unique Id of the node.
    ///
    /// This method returns the unique Id of the node. The unique Id is used to identify the node.
    ///
    /// # Returns
    ///
    /// The unique Id of the node.
    ///
    /// # Example
    ///
    /// ```rust
    /// # use tree_ds::prelude::Node;
    ///
    /// let node = Node::new(1, Some(2));
    /// assert_eq!(node.get_node_id(), 1);
    /// ```
    pub fn get_node_id(&self) -> Q {
        self.0.borrow().node_id.clone()
    }

    /// Get the ids of the children of the node.
    ///
    /// This method returns the ids of the children of the node.
    ///
    /// # Returns
    ///
    /// The ids of the children of the node.
    ///
    /// # Example
    ///
    /// ```rust
    /// # use tree_ds::prelude::Node;
    ///
    /// let node = Node::new(1, Some(2));
    /// let child = Node::new(2, Some(3));
    /// node.add_child(child);
    /// assert_eq!(node.get_children_ids().len(), 1);
    /// ```
    pub fn get_children_ids(&self) -> Vec<Q> {
        self.0.borrow().children.clone()
    }

    /// Get the node id of the parent of the node.
    ///
    /// This method returns the node_id of the parent of the node. In the case where the node is a root node in a tree,
    /// the parent of the node will be `None`.
    ///
    /// # Returns
    ///
    /// The optional node_id of the parent of the node.
    ///
    /// # Example
    ///
    /// ```rust
    /// # use tree_ds::prelude::Node;
    ///
    /// let parent_node = Node::new(1, Some(2));
    /// let child_node = Node::new(2, Some(3));
    /// parent_node.add_child(child_node.clone());
    /// assert_eq!(child_node.get_parent_id().as_ref(), Some(&parent_node.get_node_id()));
    /// assert!(parent_node.get_parent_id().is_none());
    /// ```
    pub fn get_parent_id(&self) -> Option<Q> {
        self.0.borrow().parent.clone()
    }

    /// Get the value of the node.
    ///
    /// This method returns the value of the node. If the node has no value, `None` is returned.
    ///
    /// # Returns
    ///
    /// The value of the node.
    ///
    /// # Example
    ///
    /// ```rust
    /// # use tree_ds::prelude::Node;
    ///
    /// let node = Node::new(1, Some(2));
    /// assert_eq!(node.get_value(), Some(2));
    /// ```
    pub fn get_value(&self) -> Option<T> {
        self.0.borrow().value.clone()
    }

    /// Set the value of the node.
    ///
    /// This method sets the value of the node.
    ///
    /// # Arguments
    ///
    /// * `value` - The value to set.
    ///
    /// # Example
    ///
    /// ```rust
    /// # use tree_ds::prelude::Node;
    ///
    /// let node = Node::new(1, Some(2));
    /// assert_eq!(node.get_value(), Some(2));
    /// node.set_value(Some(3));
    /// assert_eq!(node.get_value(), Some(3));
    /// ```
    pub fn set_value(&self, value: Option<T>) {
        self.0.borrow_mut().value = value;
    }

    /// Update the value of the node.
    ///
    /// This method updates the value of the node using a closure.
    ///
    /// # Arguments
    ///
    /// * `modifier` - The closure to use for updating the value.
    ///
    /// # Example
    ///
    /// ```rust
    /// # use tree_ds::prelude::Node;
    ///
    /// let node = Node::new(1, Some(2));
    /// node.update_value(|value| *value = Some(3));
    /// assert_eq!(node.get_value(), Some(3));
    /// ```
    pub fn update_value(&self, modifier: impl FnOnce(&mut Option<T>)) {
        let mut node = self.0.borrow_mut();
        modifier(&mut node.value);
    }

    /// Set the parent of the node.
    ///
    /// This method sets the parent of the node.
    ///
    /// # Arguments
    ///
    /// * `parent` - The parent to set.
    ///
    /// # Example
    ///
    /// ```rust
    /// # use tree_ds::prelude::Node;
    ///
    /// let parent_node = Node::new(1, Some(2));
    /// let child_node = Node::new(2, Some(3));
    /// child_node.set_parent(Some(parent_node.clone()));
    /// assert_eq!(child_node.get_parent_id().as_ref(), Some(&parent_node.get_node_id()));
    /// ```
    pub fn set_parent(&self, parent: Option<Node<Q, T>>) {
        if let Some(parent) = parent.as_ref() {
            parent.add_child(self.clone());
        }
        self.0.borrow_mut().parent = parent.map(|x| x.get_node_id());
    }

    /// Sort the children of the node by an ordering closure.
    ///
    /// # Arguments
    ///
    /// * `compare` - The closure to use for comparison.
    ///
    /// # Example
    ///
    /// ```rust
    /// # use tree_ds::prelude::Node;
    ///
    /// let parent_node = Node::new(1, Some(2));
    /// let child1 = Node::new(2, Some(3));
    /// let child2 = Node::new(3, Some(4));
    /// parent_node.add_child(child1);
    /// parent_node.add_child(child2);
    ///
    /// parent_node.sort_children(|a, b| a.cmp(&b).reverse());
    /// assert_eq!(parent_node.get_children_ids(), vec![3, 2]);
    /// ```
    pub fn sort_children(&self, compare: impl Fn(&Q, &Q) -> Ordering)
    where
        Q: Debug,
    {
        let mut children = self.0.borrow().children.clone();
        children.sort_by(|a, b| compare(a, b));
        self.update_children(children);
    }

    fn update_children(&self, update: impl AsRef<[Q]>) {
        let children = &mut self.0.borrow_mut().children;
        children.clear();
        children.extend_from_slice(update.as_ref());
    }
}

impl<Q, T> PartialEq for Node<Q, T>
where
    Q: PartialEq + Eq + Clone,
    T: PartialEq + Eq + Clone,
{
    /// Compare two nodes for equality.
    fn eq(&self, other: &Self) -> bool {
        self.get_node_id() == other.get_node_id() && self.get_value() == other.get_value()
    }
}

impl<Q, T> Display for Node<Q, T>
where
    Q: PartialEq + Eq + Clone + Display,
    T: PartialEq + Eq + Clone + Display + Default,
{
    /// Display the node.
    fn fmt(&self, f: &mut Formatter<'_>) -> FmtResult {
        #[cfg(feature = "print_node_id")]
        return write!(
            f,
            "{}: {}",
            self.get_node_id(),
            self.get_value().as_ref().cloned().unwrap_or_default()
        );
        #[cfg(not(feature = "print_node_id"))]
        return write!(
            f,
            "{}",
            self.get_value().as_ref().cloned().unwrap_or_default()
        );
    }
}

impl<Q, T> Hash for Node<Q, T>
where
    Q: PartialEq + Eq + Clone + Hash,
    T: PartialEq + Eq + Clone + Hash,
{
    /// Hash the node.
    fn hash<H: Hasher>(&self, state: &mut H) {
        self.get_node_id().hash(state);
        self.get_value().hash(state);
        self.get_children_ids().hash(state);
        self.get_parent_id().hash(state);
    }
}

#[doc(hidden)]
#[derive(Clone, Debug, PartialEq, Eq)]
pub(crate) struct _Node<Q, T>
where
    Q: PartialEq + Eq + Clone,
    T: PartialEq + Eq + Clone,
{
    /// The user supplied id of the node.
    node_id: Q,
    /// The value of the node.
    value: Option<T>,
    /// The children of the node.
    children: Vec<Q>,
    /// The parent of the node.
    parent: Option<Q>,
}

/// An iterator over the nodes in a tree.
///
/// This struct represents an iterator over the nodes in a tree. The iterator is created by calling the `iter` method
/// on the tree. The iterator yields the nodes in the tree in the order that they were added to the tree.
///
/// # Type Parameters
///
/// * `Q` - The type of the unique id of the node.
/// * `T` - The type of the value of the node.
#[derive(Clone, Debug, PartialEq, Eq, Hash)]
pub struct Nodes<Q, T>(Vec<Node<Q, T>>)
where
    Q: PartialEq + Eq + Clone,
    T: PartialEq + Eq + Clone;

impl<Q, T> Nodes<Q, T>
where
    Q: PartialEq + Eq + Clone,
    T: PartialEq + Eq + Clone,
{
    /// Create a new iterator over the nodes in a tree.
    ///
    /// This method creates a new iterator over the nodes in a tree.
    ///
    /// # Arguments
    ///
    /// * `nodes` - The nodes in the tree.
    ///
    /// # Returns
    ///
    /// A new iterator over the nodes in a tree.
    ///
    /// # Example
    ///
    /// ```rust
    /// # use tree_ds::prelude::{Node, Nodes};
    ///
    /// let nodes = Nodes::new(vec![Node::new(1, Some(2))]);
    /// ```
    pub fn new(nodes: Vec<Node<Q, T>>) -> Self {
        Nodes(nodes)
    }

    /// Get an iterator over the nodes in the tree.
    ///
    /// This method returns an iterator over the nodes in the tree.
    ///
    /// # Returns
    ///
    /// An iterator over the nodes in the tree.
    ///
    /// # Example
    ///
    /// ```rust
    /// # use tree_ds::prelude::{Node, Nodes};
    ///
    /// let nodes = Nodes::new(vec![Node::new(1, Some(2))]);
    ///
    /// for node in nodes.iter() {
    ///     // Do something with the node.
    /// }
    /// ```
    pub fn iter(&self) -> Iter<Node<Q, T>> {
        self.0.iter()
    }

    /// Get the number of nodes in the tree.
    ///
    /// This method returns the number of nodes in the tree.
    ///
    /// # Returns
    ///
    /// The number of nodes in the tree.
    ///
    /// # Example
    ///
    /// ```rust
    /// # use tree_ds::prelude::{Node, Nodes};
    ///
    /// let nodes = Nodes::new(vec![Node::new(1, Some(2))]);
    /// assert_eq!(nodes.len(), 1);
    /// ```
    pub fn len(&self) -> usize {
        self.0.len()
    }

    /// Check if the tree is empty.
    ///
    /// This method checks if the tree is empty.
    ///
    /// # Returns
    ///
    /// `true` if the tree is empty, `false` otherwise.
    pub fn is_empty(&self) -> bool {
        self.0.is_empty()
    }

    /// Get a node at the specified index.
    ///
    /// This method returns a node at the specified index.
    ///
    /// # Arguments
    ///
    /// * `index` - The index of the node to get.
    ///
    /// # Returns
    ///
    /// The node at the specified index.
    ///
    /// # Example
    ///
    /// ```rust
    /// # use tree_ds::prelude::{Node, Nodes};
    ///
    /// let nodes = Nodes::new(vec![Node::new(1, Some(2))]);
    /// assert_eq!(nodes.get(0).unwrap().get_node_id(), 1);
    /// ```
    pub fn get(&self, index: usize) -> Option<&Node<Q, T>> {
        self.0.get(index)
    }

    /// Get a node by the node id.
    ///
    /// This method returns a node by the node id.
    ///
    /// # Arguments
    ///
    /// * `node_id` - The node id of the node to get.
    ///
    /// # Returns
    ///
    /// The node with the specified node id.
    ///
    /// # Example
    ///
    /// ```rust
    /// # use tree_ds::prelude::{Node, Nodes};
    ///
    /// let nodes = Nodes::new(vec![Node::new(1, Some(2))]);
    /// assert_eq!(nodes.get_by_node_id(&1).unwrap().get_node_id(), 1);
    /// ```
    pub fn get_by_node_id(&self, node_id: &Q) -> Option<&Node<Q, T>> {
        self.0.iter().find(|x| &x.get_node_id() == node_id)
    }

    /// Push a node to the nodes list.
    ///
    /// This method pushes a node to the nodes list.
    ///
    /// # Arguments
    ///
    /// * `node` - The node to push.
    ///
    /// # Example
    ///
    /// ```rust
    /// # use tree_ds::prelude::{Node, Nodes};
    ///
    /// let mut nodes = Nodes::new(vec![Node::new(1, Some(2))]);
    /// nodes.push(Node::new(2, Some(3)));
    /// assert_eq!(nodes.len(), 2);
    /// ```
    pub fn push(&mut self, node: Node<Q, T>) {
        self.0.push(node);
    }

    /// Remove a node at the specified index.
    ///
    /// This method removes a node at the specified index.
    ///
    /// # Arguments
    ///
    /// * `index` - The index of the node to remove.
    ///
    /// # Returns
    ///
    /// The removed node.
    ///
    /// # Example
    ///
    /// ```rust
    /// # use tree_ds::prelude::{Node, Nodes};
    ///
    /// let mut nodes = Nodes::new(vec![Node::new(1, Some(2))]);
    /// let removed_node = nodes.remove(0);
    /// assert_eq!(removed_node.get_node_id(), 1);
    /// assert_eq!(nodes.len(), 0);
    /// ```
    pub fn remove(&mut self, index: usize) -> Node<Q, T> {
        self.0.remove(index)
    }

    /// Retain only the nodes that satisfy the predicate.
    ///
    /// This method retains only the nodes that satisfy the predicate.
    /// The predicate is a function that takes a node and returns a boolean value.
    /// If the predicate returns `true`, the node is retained. If the predicate returns `false`, the node is removed.
    /// The nodes are retained in the order that they were added to the tree.
    ///
    /// # Arguments
    ///
    /// * `f` - The predicate function.
    ///
    /// # Example
    ///
    /// ```rust
    /// # use tree_ds::prelude::{Node, Nodes};
    ///
    /// let mut nodes = Nodes::new(vec![Node::new(1, Some(2)), Node::new(2, Some(3))]);
    /// nodes.retain(|node| node.get_node_id() == 1);
    /// assert_eq!(nodes.len(), 1);
    /// ```
    pub fn retain<F>(&mut self, f: F)
    where
        F: FnMut(&Node<Q, T>) -> bool,
    {
        self.0.retain(f);
    }

    /// Clear the nodes list.
    ///
    /// This method clears the nodes list.
    ///
    /// # Example
    ///
    /// ```rust
    /// # use tree_ds::prelude::{Node, Nodes};
    ///
    /// let mut nodes = Nodes::new(vec![Node::new(1, Some(2)), Node::new(2, Some(3))]);
    /// nodes.clear();
    /// assert_eq!(nodes.len(), 0);
    /// ```
    pub fn clear(&mut self) {
        self.0.clear();
    }

    /// Append the nodes from another nodes list.
    ///
    /// This method appends the nodes from another nodes list.
    ///
    /// # Arguments
    ///
    /// * `other` - The other nodes list.
    ///
    /// # Example
    ///
    /// ```rust
    /// # use tree_ds::prelude::{Node, Nodes};
    ///
    /// let mut nodes = Nodes::new(vec![Node::new(1, Some(2))]);
    /// let mut other_nodes = Nodes::new(vec![Node::new(2, Some(3))]);
    /// nodes.append(&mut other_nodes);
    /// assert_eq!(nodes.len(), 2);
    /// ```
    pub fn append(&mut self, other: &mut Self) {
        self.0.append(&mut other.0);
    }

    /// Append the nodes from another nodes list.
    ///
    /// This method appends the nodes from another nodes list. This method is useful when you want
    /// to append the nodes as a raw vector.
    ///
    /// # Arguments
    ///
    /// * `other` - The other nodes list.
    ///
    /// # Example
    ///
    /// ```rust
    /// # use tree_ds::prelude::{Node, Nodes};
    ///
    /// let mut nodes = Nodes::new(vec![Node::new(1, Some(2))]);
    /// let mut other_nodes = vec![Node::new(2, Some(3))];
    /// nodes.append_raw(&mut other_nodes);
    /// assert_eq!(nodes.len(), 2);
    /// ```
    pub fn append_raw(&mut self, other: &mut Vec<Node<Q, T>>) {
        self.0.append(other);
    }

    /// Get the first node in the nodes list.
    ///
    /// This method returns the first node in the nodes list.
    ///
    /// # Returns
    ///
    /// The first node in the nodes list.
    ///
    /// # Example
    ///
    /// ```rust
    /// # use tree_ds::prelude::{Node, Nodes};
    ///
    /// let nodes = Nodes::new(vec![Node::new(1, Some(2)), Node::new(2, Some(3))]);
    /// assert_eq!(nodes.first().unwrap().get_node_id(), 1);
    /// ```
    pub fn first(&self) -> Option<&Node<Q, T>> {
        self.0.first()
    }
}

impl<Q, T> AsRef<Nodes<Q, T>> for Nodes<Q, T>
where
    Q: PartialEq + Eq + Clone,
    T: PartialEq + Eq + Clone,
{
    /// Get a reference to the nodes list.
    fn as_ref(&self) -> &Nodes<Q, T> {
        self
    }
}

impl<Q, T> FromIterator<Node<Q, T>> for Nodes<Q, T>
where
    Q: PartialEq + Eq + Clone,
    T: PartialEq + Eq + Clone,
{
    /// Create a nodes list from an iterator.
    fn from_iter<I: IntoIterator<Item = Node<Q, T>>>(iter: I) -> Self {
        Nodes(iter.into_iter().collect())
    }
}

impl<Q, T> Iterator for Nodes<Q, T>
where
    Q: PartialEq + Eq + Clone,
    T: PartialEq + Eq + Clone,
{
    type Item = Node<Q, T>;

    /// Get the next node in the nodes list.
    #[allow(clippy::iter_next_slice)]
    fn next(&mut self) -> Option<Self::Item> {
        self.0.iter().next().cloned()
    }

    /// Get the size hint of the nodes list.
    fn size_hint(&self) -> (usize, Option<usize>) {
        self.0.iter().size_hint()
    }
}

impl<Q, T> Default for Nodes<Q, T>
where
    Q: PartialEq + Eq + Clone,
    T: PartialEq + Eq + Clone,
{
    /// Create an empty nodes list.
    fn default() -> Self {
        Nodes(vec![])
    }
}

impl<Q, T> Display for Nodes<Q, T>
where
    Q: PartialEq + Eq + Clone + Display,
    T: PartialEq + Eq + Clone + Display + Default,
{
    /// Display the nodes list.
    fn fmt(&self, f: &mut Formatter<'_>) -> FmtResult {
        for node in self.iter() {
            write!(f, "{}", node)?;
        }
        Ok(())
    }
}

#[cfg(test)]
mod tests {
    use crate::lib::*;

    use super::*;

    #[test]
    fn test_node_new() {
        let node = Node::new(1, Some(2));
        assert_eq!(node.get_node_id(), 1);
        assert_eq!(node.get_value(), Some(2));
        assert_eq!(node.get_children_ids().len(), 0);
        assert!(node.get_parent_id().is_none());
    }

    #[test]
    fn test_node_adding_children() {
        let node = Node::new(1, Some(2));
        let child = Node::new(2, Some(3));
        node.add_child(child);
        assert_eq!(node.get_children_ids().len(), 1);
    }

    #[test]
    fn test_node_get_node_id() {
        let node = Node::new(1, Some(2));
        assert_eq!(node.get_node_id(), 1);
    }

    #[test]
    fn test_node_get_parent() {
        let parent_node = Node::new(1, Some(2));
        let child_node = Node::new(2, Some(3));
        parent_node.add_child(child_node.clone());
        assert_eq!(
            child_node.get_parent_id().as_ref(),
            Some(&parent_node.get_node_id())
        );
        assert!(parent_node.get_parent_id().is_none());
    }

    #[test]
    fn test_node_get_value() {
        let node = Node::new(1, Some(2));
        assert_eq!(node.get_value(), Some(2));
    }

    #[test]
    fn test_node_set_value() {
        let node = Node::new(1, Some(2));
        assert_eq!(node.get_value(), Some(2));
        node.set_value(Some(3));
        assert_eq!(node.get_value(), Some(3));
    }

    #[test]
    fn test_node_set_parent() {
        let parent_node = Node::new(1, Some(2));
        let child_node = Node::new(2, Some(3));
        child_node.set_parent(Some(parent_node.clone()));
        assert_eq!(
            child_node.get_parent_id().as_ref(),
            Some(&parent_node.get_node_id())
        );
    }

    #[test]
    fn test_node_remove_child() {
        let parent_node = Node::new(1, Some(2));
        let child_node = Node::new(2, Some(3));
        parent_node.add_child(child_node.clone());
        parent_node.remove_child(child_node);
        assert_eq!(parent_node.get_children_ids().len(), 0);
    }

    #[test]
    fn test_node_update_value() {
        let node = Node::new(1, Some(2));
        node.update_value(|value| *value = value.map(|x| x + 1));
        assert_eq!(node.get_value(), Some(3));
    }

    #[test]
    fn test_node_eq() {
        let node1 = Node::new(1, Some(2));
        let node2 = Node::new(1, Some(2));
        assert_eq!(node1, node2);
    }

    #[test]
    #[cfg_attr(not(feature = "print_node_id"), ignore)]
    fn test_node_display_with_id() {
        let node = Node::new(1, Some(2));
        assert_eq!(format!("{}", node), "1: 2");
    }

    #[test]
    #[cfg_attr(feature = "print_node_id", ignore)]
    fn test_node_display_without_id() {
        let node = Node::new(1, Some(2));
        assert_eq!(format!("{}", node), "2");
    }

    #[test]
    fn test_nodes() {
        let nodes = Nodes::new(vec![Node::new(1, Some(2))]);
        assert_eq!(nodes.len(), 1);
    }

    #[test]
    fn test_nodes_len() {
        let nodes = Nodes::new(vec![Node::new(1, Some(2))]);
        assert_eq!(nodes.len(), 1);
    }

    #[test]
    fn test_nodes_is_empty() {
        let nodes: Nodes<i32, String> = Nodes::default();
        assert!(nodes.is_empty());
    }

    #[test]
    fn test_nodes_get() {
        let nodes = Nodes::new(vec![Node::new(1, Some(2))]);
        assert_eq!(nodes.get(0).unwrap().get_node_id(), 1);
    }

    #[test]
    fn test_nodes_get_by_node_id() {
        let nodes = Nodes::new(vec![Node::new(1, Some(2))]);
        assert_eq!(nodes.get_by_node_id(&1).unwrap().get_node_id(), 1);
    }

    #[test]
    fn test_nodes_push() {
        let mut nodes = Nodes::new(vec![Node::new(1, Some(2))]);
        nodes.push(Node::new(2, Some(3)));
        assert_eq!(nodes.len(), 2);
    }

    #[test]
    fn test_nodes_remove() {
        let mut nodes = Nodes::new(vec![Node::new(1, Some(2))]);
        let removed_node = nodes.remove(0);
        assert_eq!(removed_node.get_node_id(), 1);
        assert_eq!(nodes.len(), 0);
    }

    #[test]
    fn test_nodes_retain() {
        let mut nodes = Nodes::new(vec![Node::new(1, Some(2)), Node::new(2, Some(3))]);
        nodes.retain(|node| node.get_node_id() == 1);
        assert_eq!(nodes.len(), 1);
    }

    #[test]
    fn test_nodes_clear() {
        let mut nodes = Nodes::new(vec![Node::new(1, Some(2)), Node::new(2, Some(3))]);
        nodes.clear();
        assert_eq!(nodes.len(), 0);
    }

    #[test]
    fn test_nodes_append() {
        let mut nodes = Nodes::new(vec![Node::new(1, Some(2))]);
        let mut other_nodes = Nodes::new(vec![Node::new(2, Some(3))]);
        nodes.append(&mut other_nodes);
        assert_eq!(nodes.len(), 2);
    }

    #[test]
    fn test_nodes_append_raw() {
        let mut nodes = Nodes::new(vec![Node::new(1, Some(2))]);
        let mut other_nodes = vec![Node::new(2, Some(3))];
        nodes.append_raw(&mut other_nodes);
        assert_eq!(nodes.len(), 2);
    }

    #[test]
    fn test_nodes_first() {
        let nodes = Nodes::new(vec![Node::new(1, Some(2)), Node::new(2, Some(3))]);
        assert_eq!(nodes.first().unwrap().get_node_id(), 1);
    }

    #[test]
    fn test_nodes_default() {
        let nodes: Nodes<i32, String> = Nodes::default();
        assert!(nodes.is_empty());
    }

    #[test]
    fn test_nodes_from_iter() {
        let nodes = Nodes::from_iter(vec![Node::new(1, Some(2))]);
        assert_eq!(nodes.len(), 1);
    }

    #[test]
    fn test_nodes_iterator() {
        let nodes = Nodes::new(vec![Node::new(1, Some(2)), Node::new(2, Some(3))]);
        let mut iter = nodes.iter();
        assert_eq!(iter.next().unwrap().get_node_id(), 1);
        assert_eq!(iter.next().unwrap().get_node_id(), 2);
    }

    #[test]
    fn test_nodes_size_hint() {
        let nodes = Nodes::new(vec![Node::new(1, Some(2))]);
        let (lower, upper) = nodes.size_hint();
        assert_eq!(lower, 1);
        assert_eq!(upper, Some(1));
    }

    #[test]
    fn test_nodes_as_ref() {
        let nodes = Nodes::new(vec![Node::new(1, Some(2))]);
        assert_eq!(nodes.as_ref().len(), 1);
    }

    #[test]
    fn test_nodes_eq() {
        let nodes1 = Nodes::new(vec![Node::new(1, Some(2))]);
        let nodes2 = Nodes::new(vec![Node::new(1, Some(2))]);
        assert_eq!(nodes1, nodes2);
    }

    #[test]
    fn test_nodes_display() {
        let nodes = Nodes::new(vec![Node::new(1, Some(2))]);
        #[cfg(feature = "print_node_id")]
        assert_eq!(format!("{}", nodes), "1: 2");
        #[cfg(not(feature = "print_node_id"))]
        assert_eq!(format!("{}", nodes), "2");
    }
}<|MERGE_RESOLUTION|>--- conflicted
+++ resolved
@@ -1,8 +1,5 @@
-<<<<<<< HEAD
-=======
 use core::cmp::Ordering;
 
->>>>>>> b1f966d3
 #[cfg(feature = "async")]
 use crate::lib::Arc;
 #[cfg(not(feature = "async"))]
