--- conflicted
+++ resolved
@@ -1015,7 +1015,6 @@
     }
 
     #[test]
-<<<<<<< HEAD
     fn test_tree_get_ancestor_ids() {
         let mut tree = Tree::new(Some("Sample Tree"));
         let node_1 = tree.add_node(Node::new(1, Some(2)), None).unwrap();
@@ -1026,13 +1025,19 @@
         assert_eq!(tree.get_ancestor_ids(&node_3).unwrap(), vec![2,1]);
         assert_eq!(tree.get_ancestor_ids(&node_2).unwrap(), vec![1]);
         assert_eq!(tree.get_ancestor_ids(&node_1).unwrap(), Vec::<i32>::new());
-=======
-    #[should_panic]
-    fn test_tree_get_node_depth_no_existent_node() {
+   }
+  
+   #[should_panic]
+   fn test_tree_get_node_ancestor_ids_no_existent_node() {
         let tree = Tree::<u32, u32>::new(Some("Sample Tree"));
         tree.get_node_depth(&1).unwrap();
->>>>>>> a88c7604
-    }
+    }
+  
+   #[should_panic]
+   fn test_tree_get_node_depth_no_existent_node() {
+        let tree = Tree::<u32, u32>::new(Some("Sample Tree"));
+        tree.get_node_depth(&1).unwrap();
+   }
 
     #[test]
     fn test_tree_get_height() {
